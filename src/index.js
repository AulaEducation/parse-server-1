// ParseServer - open-source compatible API Server for Parse apps

var batch = require('./batch'),
    bodyParser = require('body-parser'),
    cache = require('./cache'),
    DatabaseAdapter = require('./DatabaseAdapter'),
    express = require('express'),
    middlewares = require('./middlewares'),
    multer = require('multer'),
    Parse = require('parse/node').Parse,
    PromiseRouter = require('./PromiseRouter'),
    httpRequest = require('./httpRequest');

import { GridStoreAdapter }    from './Adapters/Files/GridStoreAdapter';
import { S3Adapter }           from './Adapters/Files/S3Adapter';
import { FilesController }     from './Controllers/FilesController';

import ParsePushAdapter        from './Adapters/Push/ParsePushAdapter';
import { PushController }      from './Controllers/PushController';

import { ClassesRouter }       from './Routers/ClassesRouter';
import { InstallationsRouter } from './Routers/InstallationsRouter';
import { UsersRouter }         from './Routers/UsersRouter';
import { SessionsRouter }      from './Routers/SessionsRouter';
import { RolesRouter }         from './Routers/RolesRouter';

import { FileLoggerAdapter }   from './Adapters/Logger/FileLoggerAdapter';
import { LoggerController }    from './Controllers/LoggerController';

// Mutate the Parse object to add the Cloud Code handlers
addParseCloud();

// ParseServer works like a constructor of an express app.
// The args that we understand are:
// "databaseAdapter": a class like ExportAdapter providing create, find,
//                    update, and delete
// "filesAdapter": a class like GridStoreAdapter providing create, get,
//                 and delete
// "databaseURI": a uri like mongodb://localhost:27017/dbname to tell us
//          what database this Parse API connects to.
// "cloud": relative location to cloud code to require, or a function
//          that is given an instance of Parse as a parameter.  Use this instance of Parse
//          to register your cloud code hooks and functions.
// "appId": the application id to host
// "masterKey": the master key for requests to this app
// "facebookAppIds": an array of valid Facebook Application IDs, required
//                   if using Facebook login
// "collectionPrefix": optional prefix for database collection names
// "fileKey": optional key from Parse dashboard for supporting older files
//            hosted by Parse
// "clientKey": optional key from Parse dashboard
// "dotNetKey": optional key from Parse dashboard
// "restAPIKey": optional key from Parse dashboard
// "javascriptKey": optional key from Parse dashboard
// "push": optional key from configure push

function ParseServer({
  appId,
  masterKey,
  databaseAdapter,
  filesAdapter = new GridStoreAdapter(),
  push,
  loggerAdapter = new FileLoggerAdapter(),
  databaseURI,
  cloud,
  collectionPrefix = '',
  clientKey = '',
  javascriptKey = '',
  dotNetKey = '',
  restAPIKey = '',
  fileKey = 'invalid-file-key',
  facebookAppIds = [],
  enableAnonymousUsers = true,
  oauth = {},
  serverURL,
}) {
  if (!appId || !masterKey) {
    throw 'You must provide an appId and masterKey!';
  }

  if (databaseAdapter) {
    DatabaseAdapter.setAdapter(databaseAdapter);
  }

  // Make push adapter
  let pushConfig = push;
  let pushAdapter;
  if (pushConfig && pushConfig.adapter) {
    pushAdapter = pushConfig.adapter;
  } else if (pushConfig) {
    pushAdapter = new ParsePushAdapter(pushConfig)
  }

  if (databaseURI) {
    DatabaseAdapter.setAppDatabaseURI(appId, databaseURI);
  }
  if (cloud) {
    addParseCloud();
    if (typeof cloud === 'function') {
      cloud(Parse)
    } else if (typeof cloud === 'string') {
      require(cloud);
    } else {
      throw "argument 'cloud' must either be a string or a function";
    }
  }

  let filesController = new FilesController(filesAdapter);

  cache.apps[appId] = {
    masterKey: masterKey,
    collectionPrefix: collectionPrefix,
    clientKey: clientKey,
    javascriptKey: javascriptKey,
    dotNetKey: dotNetKey,
    restAPIKey: restAPIKey,
    fileKey: fileKey,
    facebookAppIds: facebookAppIds,
    filesController: filesController,
    enableAnonymousUsers: enableAnonymousUsers,
    oauth: oauth,
  };

  // To maintain compatibility. TODO: Remove in v2.1
  if (process.env.FACEBOOK_APP_ID) {
    cache.apps[appId]['facebookAppIds'].push(process.env.FACEBOOK_APP_ID);
  }

  // Initialize the node client SDK automatically
<<<<<<< HEAD
  Parse.initialize(appId, javascriptKey, masterKey);
  if (serverURL) {
    Parse.serverURL = serverURL;
  }
=======
  Parse.initialize(args.appId, args.javascriptKey || '', args.masterKey);
  Parse.serverURL = args.serverURL || '';
>>>>>>> 8441dd29

  // This app serves the Parse API directly.
  // It's the equivalent of https://api.parse.com/1 in the hosted Parse API.
  var api = express();

  // File handling needs to be before default middlewares are applied
  api.use('/', filesController.getExpressRouter());

  // TODO: separate this from the regular ParseServer object
  if (process.env.TESTING == 1) {
    api.use('/', require('./testing-routes').router);
  }

  api.use(bodyParser.json({ 'type': '*/*' }));
  api.use(middlewares.allowCrossDomain);
  api.use(middlewares.allowMethodOverride);
  api.use(middlewares.handleParseHeaders);

  let routers = [
    new ClassesRouter().getExpressRouter(),
    new UsersRouter().getExpressRouter(),
    new SessionsRouter().getExpressRouter(),
    new RolesRouter().getExpressRouter(),
    require('./analytics'),
    new InstallationsRouter().getExpressRouter(),
    require('./functions'),
    require('./schemas'),
    new PushController(pushAdapter).getExpressRouter(),
    new LoggerController(loggerAdapter).getExpressRouter()
  ];
  if (process.env.PARSE_EXPERIMENTAL_CONFIG_ENABLED || process.env.TESTING) {
    routers.push(require('./global_config'));
  }

  let appRouter = new PromiseRouter();
  routers.forEach((router) => {
    appRouter.merge(router);
  });
  batch.mountOnto(appRouter);

  appRouter.mountOnto(api);

  api.use(middlewares.handleParseErrors);

  return api;
}

function addParseCloud() {
  Parse.Cloud.Functions = {};
  Parse.Cloud.Validators = {};
  Parse.Cloud.Triggers = {
    beforeSave: {},
    beforeDelete: {},
    afterSave: {},
    afterDelete: {}
  };

  Parse.Cloud.define = function(functionName, handler, validationHandler) {
    Parse.Cloud.Functions[functionName] = handler;
    Parse.Cloud.Validators[functionName] = validationHandler;
  };
  Parse.Cloud.beforeSave = function(parseClass, handler) {
    var className = getClassName(parseClass);
    Parse.Cloud.Triggers.beforeSave[className] = handler;
  };
  Parse.Cloud.beforeDelete = function(parseClass, handler) {
    var className = getClassName(parseClass);
    Parse.Cloud.Triggers.beforeDelete[className] = handler;
  };
  Parse.Cloud.afterSave = function(parseClass, handler) {
    var className = getClassName(parseClass);
    Parse.Cloud.Triggers.afterSave[className] = handler;
  };
  Parse.Cloud.afterDelete = function(parseClass, handler) {
    var className = getClassName(parseClass);
    Parse.Cloud.Triggers.afterDelete[className] = handler;
  };
  Parse.Cloud.httpRequest = httpRequest;
  global.Parse = Parse;
}

function getClassName(parseClass) {
  if (parseClass && parseClass.className) {
    return parseClass.className;
  }
  return parseClass;
}

module.exports = {
  ParseServer: ParseServer,
  S3Adapter: S3Adapter
};<|MERGE_RESOLUTION|>--- conflicted
+++ resolved
@@ -72,7 +72,7 @@
   facebookAppIds = [],
   enableAnonymousUsers = true,
   oauth = {},
-  serverURL,
+  serverURL = '',
 }) {
   if (!appId || !masterKey) {
     throw 'You must provide an appId and masterKey!';
@@ -127,15 +127,8 @@
   }
 
   // Initialize the node client SDK automatically
-<<<<<<< HEAD
   Parse.initialize(appId, javascriptKey, masterKey);
-  if (serverURL) {
-    Parse.serverURL = serverURL;
-  }
-=======
-  Parse.initialize(args.appId, args.javascriptKey || '', args.masterKey);
-  Parse.serverURL = args.serverURL || '';
->>>>>>> 8441dd29
+  Parse.serverURL = serverURL;
 
   // This app serves the Parse API directly.
   // It's the equivalent of https://api.parse.com/1 in the hosted Parse API.
